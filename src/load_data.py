--- conflicted
+++ resolved
@@ -93,13 +93,8 @@
         sensor_std_dev=sensor_std_dev,
         diagonal_bias=diagonal_bias)
     (position_df['linear_distance'],
-<<<<<<< HEAD
-     position_df['projected_position_x'],
-     position_df['projected_position_y']) = calculate_linear_distance(
-=======
      position_df['projected_x_position'],
      position_df['projected_y_position']) = calculate_linear_distance(
->>>>>>> dff91483
         track_graph, track_segment_id, center_well_id, position)
     position_df['track_segment_id'] = track_segment_id
     SEGMENT_ID_TO_ARM_NAME = {0.0: 'Center Arm',
