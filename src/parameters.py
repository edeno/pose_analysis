from os.path import abspath, dirname, join, pardir

import numpy as np
from loren_frank_data_processing import Animal

# LFP sampling frequency
SAMPLING_FREQUENCY = 500

# Data directories and definitions
ROOT_DIR = join(abspath(dirname(__file__)), pardir)
RAW_DATA_DIR = join(ROOT_DIR, 'Raw-Data')
PROCESSED_DATA_DIR = join(ROOT_DIR, 'Processed-Data')
FIGURE_DIR = join(ROOT_DIR, 'figures')

ANIMALS = {
<<<<<<< HEAD
    'Jaq': Animal(directory=join(RAW_DATA_DIR, 'Jaq'), short_name='Jaq'),
=======
    'Jaq': Animal(directory="/stelmo/abhilasha/animals/Jaq/filterframework",
                  short_name='Jaq'),
>>>>>>> dff91483
    'Roqui': Animal(directory=join(RAW_DATA_DIR, 'Roqui'), short_name='Roqui'),
}

EDGE_ORDER = [0, 1, 3, 2, 4]
EDGE_SPACING = [15, 0, 15, 0]

detector_parameters = {
    'movement_var': 6.0,
    'replay_speed': 1,
    'place_bin_size': 2.5,
    'spike_model_knot_spacing': 8.0,
    'spike_model_penalty': 0.5,
    'movement_state_transition_type': 'random_walk',
    'multiunit_model_kwargs': {
        'bandwidth': np.array([20.0, 20.0, 20.0, 20.0, 8.0])}, #1-4 values correspond to the variance of the four mark dimensions and the 5th value is the variance of the position dimension 
    'multiunit_occupancy_kwargs': {'bandwidth': np.array([8.0])}, #
    'discrete_state_transition_type': 'constant',
    'discrete_diagonal': np.array([0.00003, 0.968])
}

classifier_parameters = {
    'movement_var': 6.0,
    'replay_speed': 1,
    'place_bin_size': 2.5,
    'continuous_transition_types': [['random_walk', 'uniform'],
                                    ['uniform',     'uniform']],
    'model_kwargs': {
        'bandwidth': np.array([20.0, 20.0, 20.0, 20.0, 8.0])} #1-4 values correspond to the variance of the four mark dimensions and the 5th value is the variance of the position dimension

}

discrete_state_transition = np.array([[0.968, 0.032],
                                      [0.032, 0.968]])

'''
1. Geometric mean of duration is 1 / (1 - p)
2. So p = 1 - (1 / n_time_steps).
3. Want `n_time_steps` to equal half a theta cycle.
4. Theta cycles are ~8 Hz or 125 ms per cycle.
5. Half a theta cycle is 62.5 ms.
6. If our timestep is 2 ms, then n_time_steps = 31.25
7. So p = 0.968
'''<|MERGE_RESOLUTION|>--- conflicted
+++ resolved
@@ -13,12 +13,7 @@
 FIGURE_DIR = join(ROOT_DIR, 'figures')
 
 ANIMALS = {
-<<<<<<< HEAD
     'Jaq': Animal(directory=join(RAW_DATA_DIR, 'Jaq'), short_name='Jaq'),
-=======
-    'Jaq': Animal(directory="/stelmo/abhilasha/animals/Jaq/filterframework",
-                  short_name='Jaq'),
->>>>>>> dff91483
     'Roqui': Animal(directory=join(RAW_DATA_DIR, 'Roqui'), short_name='Roqui'),
 }
 
